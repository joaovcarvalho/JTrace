package org.jtrace.shader;

import org.jtrace.Hit;
import org.jtrace.Jay;
import org.jtrace.geometry.GeometricObject;
import org.jtrace.lights.Light;
import org.jtrace.primitives.ColorRGB;
import org.jtrace.primitives.Point3D;
import org.jtrace.primitives.Vector3D;

public class SpecularShader implements Shader {

<<<<<<< HEAD
    private double specularFactor;

    public SpecularShader(double specularFactor) {
        this.specularFactor = specularFactor;
    }

    @Override
    public ColorRGB shade(Light light, Hit hit, Jay jay, GeometricObject object) {
        if (object.getMaterial().getkSpecular() == null) {
            return ColorRGB.BLACK;
        }

        Point3D hitPoint = hit.getPoint(jay);

        Vector3D lightVec = new Vector3D(hitPoint, light.getPosition()).normal();

        Vector3D reflected = calculateSpecularLightReflection(lightVec, hit.getNormal());

        Vector3D viewVector = new Vector3D(hitPoint, jay.getOrigin()).normal();

        double RdotV = reflected.dot(viewVector);

        if (RdotV > 0) {
            double specularContribution = Math.pow(reflected.dot(viewVector), specularFactor);

            double r = object.getMaterial().getkSpecular().getRed() * specularContribution;
            double g = object.getMaterial().getkSpecular().getRed() * specularContribution;
            double b = object.getMaterial().getkSpecular().getBlue() * specularContribution;

            return new ColorRGB(r, g, b);
        } else {
            return ColorRGB.BLACK;
        }
    }

    public static Vector3D calculateSpecularLightReflection(final Vector3D lightVector, final Vector3D surfaceNormal)
    {
        double lightDotNormal = lightVector.dot(surfaceNormal);
        Vector3D an = surfaceNormal.multiply(lightDotNormal);

        Vector3D anTimes2 = an.multiply(2);

        Vector3D reflected = anTimes2.subtract(lightVector);

        return reflected;
    }
=======
	private double specularFactor;
	
	public SpecularShader(double specularFactor) {
		this.specularFactor = specularFactor;
	}
	
	@Override
	public ColorRGB shade(Light light, Hit hit, Jay jay, GeometricObject object) {
		if (object.getMaterial().getkSpecular() == null) {
			return ColorRGB.BLACK;
		}
		
		Point3D hitPoint = hit.getPoint(jay); 
		
		Vector3D lightVec = new Vector3D(hitPoint, light.getPosition()).normal();
		
		Vector3D reflected = calculateSpecularLightReflection(lightVec, hit.getNormal());
		
		Vector3D viewVector = new Vector3D(hitPoint, jay.getOrigin()).normal();
		
		double RdotV = reflected.dot(viewVector);
		
		if (RdotV > 0) {
			double specularContribution = Math.pow(reflected.dot(viewVector), specularFactor);
			
			double r = light.getColor().getRed() * object.getMaterial().getkSpecular().getRed() * specularContribution;
			double g = light.getColor().getGreen() * object.getMaterial().getkSpecular().getRed() * specularContribution;
			double b = light.getColor().getBlue() * object.getMaterial().getkSpecular().getBlue() * specularContribution;
			
			return new ColorRGB(r, g, b);
		} else {
			return ColorRGB.BLACK;
		}
	}
	
	protected Vector3D calculateSpecularLightReflection(final Vector3D lightVector, final Vector3D surfaceNormal)
	{
		double lightDotNormal = lightVector.dot(surfaceNormal);
		Vector3D an = surfaceNormal.multiply(lightDotNormal);
		
		Vector3D anTimes2 = an.multiply(2);
		
		Vector3D reflected = anTimes2.subtract(lightVector);
		
		return reflected;
	}
>>>>>>> e7928836

}<|MERGE_RESOLUTION|>--- conflicted
+++ resolved
@@ -10,54 +10,6 @@
 
 public class SpecularShader implements Shader {
 
-<<<<<<< HEAD
-    private double specularFactor;
-
-    public SpecularShader(double specularFactor) {
-        this.specularFactor = specularFactor;
-    }
-
-    @Override
-    public ColorRGB shade(Light light, Hit hit, Jay jay, GeometricObject object) {
-        if (object.getMaterial().getkSpecular() == null) {
-            return ColorRGB.BLACK;
-        }
-
-        Point3D hitPoint = hit.getPoint(jay);
-
-        Vector3D lightVec = new Vector3D(hitPoint, light.getPosition()).normal();
-
-        Vector3D reflected = calculateSpecularLightReflection(lightVec, hit.getNormal());
-
-        Vector3D viewVector = new Vector3D(hitPoint, jay.getOrigin()).normal();
-
-        double RdotV = reflected.dot(viewVector);
-
-        if (RdotV > 0) {
-            double specularContribution = Math.pow(reflected.dot(viewVector), specularFactor);
-
-            double r = object.getMaterial().getkSpecular().getRed() * specularContribution;
-            double g = object.getMaterial().getkSpecular().getRed() * specularContribution;
-            double b = object.getMaterial().getkSpecular().getBlue() * specularContribution;
-
-            return new ColorRGB(r, g, b);
-        } else {
-            return ColorRGB.BLACK;
-        }
-    }
-
-    public static Vector3D calculateSpecularLightReflection(final Vector3D lightVector, final Vector3D surfaceNormal)
-    {
-        double lightDotNormal = lightVector.dot(surfaceNormal);
-        Vector3D an = surfaceNormal.multiply(lightDotNormal);
-
-        Vector3D anTimes2 = an.multiply(2);
-
-        Vector3D reflected = anTimes2.subtract(lightVector);
-
-        return reflected;
-    }
-=======
 	private double specularFactor;
 	
 	public SpecularShader(double specularFactor) {
@@ -104,6 +56,5 @@
 		
 		return reflected;
 	}
->>>>>>> e7928836
 
 }