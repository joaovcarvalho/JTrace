package org.jtrace.geometry;

import java.util.List;

import org.jtrace.Hit;
import org.jtrace.Jay;
import org.jtrace.Material;
import org.jtrace.NotHit;
import org.jtrace.Scene;
<<<<<<< HEAD
import org.jtrace.primitives.ColorRGB;
import org.jtrace.primitives.Point3D;

=======
import org.jtrace.Section;
>>>>>>> 39e230cd

/**
 * Abstract class to be inserted in a {@link Scene}. <br>
 * 
 * All child classes must implement the {@link #hit(Jay)} method.
 * 
 * @author raphaelpaiva
 *
 */
public abstract class GeometricObject {
	
	/**
	 * The {@link GeometricObject}'s {@link Material}.
	 */
	private Material material;
	
	/**
	 * Basic constructor. Must be called by the child classe's constructor.
	 * 
	 * @param material the {@link GeometricObject}'s {@link Material}.
	 */
	public GeometricObject(Material material) {
		this.material = material;
	}

	/**
	 * This method must be implemented in order to the {@link GeometricObject} to be rendered.<br>
	 * 
	 * It must check the collision between the {@link GeometricObject} and a {@link Jay}.
	 * 
	 * @param jay the {@link Jay} being casted.
	 * @return a {@link Hit} object containing information about the collision. Or {@link NotHit} if there was no collision.
	 * @see {@link Hit}.
	 */
	public abstract Hit hit(Jay jay);
	
	/**
	 * This method is used to check the {@link Section} that the passed {@link Jay} goes through.
	 * 
	 * 
	 * @param jay
	 * @return
	 * 
	 * @see Section
	 */
	public abstract List<Section> sections(Jay jay);
	
	public Material getMaterial() {
		return material;
	}
	
	public ColorRGB getColor(Point3D hitPoint) { 
		return material.getColor();
	}

}<|MERGE_RESOLUTION|>--- conflicted
+++ resolved
@@ -7,13 +7,9 @@
 import org.jtrace.Material;
 import org.jtrace.NotHit;
 import org.jtrace.Scene;
-<<<<<<< HEAD
+import org.jtrace.Section;
 import org.jtrace.primitives.ColorRGB;
 import org.jtrace.primitives.Point3D;
-
-=======
-import org.jtrace.Section;
->>>>>>> 39e230cd
 
 /**
  * Abstract class to be inserted in a {@link Scene}. <br>
