--- conflicted
+++ resolved
@@ -106,7 +106,6 @@
 		
 		return new NotHit();
 	}
-<<<<<<< HEAD
 	
 	public double getXMax() {
         double x1 = v1.getX();
@@ -173,12 +172,10 @@
  
         return zmin;
     }
-=======
 
 	@Override
 	public List<Section> sections(Jay jay) {
 		// TODO Auto-generated method stub
 		return null;
 	}
->>>>>>> 39e230cd
 }